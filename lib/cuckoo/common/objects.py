--- conflicted
+++ resolved
@@ -335,11 +335,6 @@
                 if fn:
                     try:
                         file_type = fn(self.file_path_ansii)
-<<<<<<< HEAD
-                    except magic.MagicException:
-                        log.error("Magic Exception for file: %s", self.file_path_ansii)
-=======
->>>>>>> 1d3d210b
                     except Exception as e:
                         log.error(e, exc_info=True)
                 if not file_type and hasattr(magic, "open"):
